--- conflicted
+++ resolved
@@ -3,46 +3,28 @@
 Прежде всего стоит определить набор необходимых для работы компонентов:
 
 * **Лексер** - дробление исходной строки на токены:
-<<<<<<< HEAD
-
-=======
     
->>>>>>> 4f45dd1e
     * Группировка по `"` или `'` в один токен
     * Классификация операторов
     * Реализовать токены можно с помощью `enum` в Rust
     * Представляет собой автомат, котороый читает поток входных символов и трансформирует их в последовательность токенов
 
 * **Парсер** - анализ последовательности токенов
-<<<<<<< HEAD
-
-=======
     
->>>>>>> 4f45dd1e
     * Валидация с точки зрения синтаксиса
     * Тут можем объединить последовательности токенов в команды, чтобы работать с пайпами
     * По последовательности токенов строит абстрактное синтаксическое дерево, которое также реализовано через `enum`
 
-<<<<<<< HEAD
 * **Expander**
 
     * Делает проход по токенам, подставляет значения переменных
-=======
-* **Expander** 
-
-    * Делает проход по токенам, подставляет значения переменных 
->>>>>>> 4f45dd1e
 
 * **Environment Manager** - тут лежат всякие переменные окружения, `PATH` и т.п.
 
     * Парсится при старте интерпретатора из `.clirc` файла
     * Может быть изменено командами типа `A=21`
 
-<<<<<<< HEAD
-* **Cmd-executor**
-=======
 * **Cmd-executor** 
->>>>>>> 4f45dd1e
     * Запускает команды, ждет их завершения, управляет временем жизни
     * Инициализирует всякие файлы для пайпов
     * Может менять конфигурацию
@@ -50,10 +32,7 @@
         * `pwd` -- сами знаем свой pwd, нет смысла дергать другие приложения
         * `cd` -- только мы сами можем изменить свой `pwd`. Команды нет в тз, но без нее странно
         * `exit` -- только мы можем сами закрыть себя
-<<<<<<< HEAD
         * `grep` -- по заданию необходима встроенная команда. На более ранних стадиях использовался внешний grep.
-=======
->>>>>>> 4f45dd1e
     * Остальные команды будем искать в `PATH`, который в конфигурации (так добьемся расширения штуками о которых не знали рагьше):
         * `cat` -- отдельное приложение
         * `echo` -- отдельное приложение
@@ -76,11 +55,7 @@
     * Изменить функцию синтаксического анализа
     * Expander -- без изменений
     * Реализовать наследника `PipelineCommand`
-<<<<<<< HEAD
-
-=======
   
->>>>>>> 4f45dd1e
 ### Диаграмма компонентов
 ```mermaid
 flowchart TB
@@ -212,11 +187,7 @@
 
 ### Работа с подстановками:
 
-<<<<<<< HEAD
-Каждая подстановка считается частью слова. Лексер переходит в специальное состояние, считает вложенность скобок, и когда конструкция полностью закрыта — возвращается в обычный разбор слова. Благодаря этому корректно работают вложенные и смешанные подстановки
-=======
 Каждая подстановка считается частью слова. Лексер переходит в специальное состояние, считает вложенность скобок, и когда конструкция полностью закрыта — возвращается в обычный разбор слова. Благодаря этому корректно работают вложенные и смешанные подстановки 
->>>>>>> 4f45dd1e
 
 #### Командная подстановка `$(...)`
 
@@ -450,24 +421,14 @@
         G --> H([End Return ExitCode]);
         E --> H;
     end
-<<<<<<< HEAD
-
-=======
     
->>>>>>> 4f45dd1e
     subgraph Pipeline [Pipeline]
         B -- Pipeline --> I{Check Non-Empty?};
         I -- Empty --> ErrorPipe(["Error: Empty Pipeline"]);
         I -- OK --> J[1. Init Output and ExitCode];
-<<<<<<< HEAD
-
-        J --> K((Loop Start));
-
-=======
         
         J --> K((Loop Start));
         
->>>>>>> 4f45dd1e
         subgraph CommandExecution [Execute Command in Pipeline]
             K --> L[2. Clone Env; Apply Assignments to local Env];
             L --> M[3. Resolve Name/Args using local Env];
@@ -480,19 +441,11 @@
             N -- No --> S[5b. Internal: Factory Lookup];
             S --> T[6b. Prep I/O MemReader MemWriter];
             T --> U[7b. Execute cmd.execute with cloned self.env];
-<<<<<<< HEAD
-            U --> R;
-        end
-
-        R --> K;
-
-=======
             U --> R; 
         end
         
         R --> K;
         
->>>>>>> 4f45dd1e
         K -->|Loop End| V{8. Final Output Captured?};
         V -- Yes --> W[9. Write Captured Output to final_stdout];
         V -- No --> X[Skip Write];
@@ -500,11 +453,7 @@
         X --> Y;
         ErrorPipe --> Y;
     end
-<<<<<<< HEAD
-
-=======
     
->>>>>>> 4f45dd1e
     B -- Other --> Z[Unimplemented];
     Z --> EndUnimp([Error]);
 ```
